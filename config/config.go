--- conflicted
+++ resolved
@@ -150,16 +150,15 @@
 		RefreshInterval: model.Duration(5 * time.Minute),
 	}
 
-<<<<<<< HEAD
 	// DefaultTritonSDConfig is the default Triton SD configuration.
 	DefaultTritonSDConfig = TritonSDConfig{
 		KeyAlgorithm: "rsa-sha256",
 		RefreshInterval: model.Duration(60 * time.Second),
-=======
+	}
+
 	// DefaultRemoteWriteConfig is the default remote write configuration.
 	DefaultRemoteWriteConfig = RemoteWriteConfig{
 		RemoteTimeout: model.Duration(30 * time.Second),
->>>>>>> e193579d
 	}
 )
 
