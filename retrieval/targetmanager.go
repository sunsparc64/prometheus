--- conflicted
+++ resolved
@@ -162,392 +162,4 @@
 		tm.reload()
 	}
 	return nil
-<<<<<<< HEAD
-}
-
-// targetSet holds several TargetProviders for which the same scrape configuration
-// is used. It maintains target groups from all given providers and sync them
-// to a scrape pool.
-type targetSet struct {
-	mtx sync.RWMutex
-
-	// Sets of targets by a source string that is unique across target providers.
-	tgroups map[string][]*Target
-
-	scrapePool *scrapePool
-	config     *config.ScrapeConfig
-
-	syncCh          chan struct{}
-	cancelScraping  func()
-	cancelProviders func()
-}
-
-func newTargetSet(cfg *config.ScrapeConfig, app storage.SampleAppender) *targetSet {
-	ts := &targetSet{
-		scrapePool: newScrapePool(cfg, app),
-		syncCh:     make(chan struct{}, 1),
-		config:     cfg,
-	}
-	return ts
-}
-
-func (ts *targetSet) cancel() {
-	ts.mtx.RLock()
-	defer ts.mtx.RUnlock()
-
-	if ts.cancelScraping != nil {
-		ts.cancelScraping()
-	}
-	if ts.cancelProviders != nil {
-		ts.cancelProviders()
-	}
-}
-
-func (ts *targetSet) reload(cfg *config.ScrapeConfig) {
-	ts.mtx.Lock()
-	ts.config = cfg
-	ts.mtx.Unlock()
-
-	ts.scrapePool.reload(cfg)
-}
-
-func (ts *targetSet) runScraping(ctx context.Context) {
-	ctx, ts.cancelScraping = context.WithCancel(ctx)
-
-	ts.scrapePool.init(ctx)
-
-Loop:
-	for {
-		// Throttle syncing to once per five seconds.
-		select {
-		case <-ctx.Done():
-			break Loop
-		case <-time.After(5 * time.Second):
-		}
-
-		select {
-		case <-ctx.Done():
-			break Loop
-		case <-ts.syncCh:
-			ts.mtx.RLock()
-			ts.sync()
-			ts.mtx.RUnlock()
-		}
-	}
-
-	// We want to wait for all pending target scrapes to complete though to ensure there'll
-	// be no more storage writes after this point.
-	ts.scrapePool.stop()
-}
-
-func (ts *targetSet) sync() {
-	var all []*Target
-	for _, targets := range ts.tgroups {
-		all = append(all, targets...)
-	}
-	ts.scrapePool.sync(all)
-}
-
-func (ts *targetSet) runProviders(ctx context.Context, providers map[string]TargetProvider) {
-	// Lock for the entire time. This may mean up to 5 seconds until the full initial set
-	// is retrieved and applied.
-	// We could release earlier with some tweaks, but this is easier to reason about.
-	ts.mtx.Lock()
-	defer ts.mtx.Unlock()
-
-	var wg sync.WaitGroup
-
-	if ts.cancelProviders != nil {
-		ts.cancelProviders()
-	}
-	ctx, ts.cancelProviders = context.WithCancel(ctx)
-
-	// (Re-)create a fresh tgroups map to not keep stale targets around. We
-	// will retrieve all targets below anyway, so cleaning up everything is
-	// safe and doesn't inflict any additional cost.
-	ts.tgroups = map[string][]*Target{}
-
-	for name, prov := range providers {
-		wg.Add(1)
-
-		updates := make(chan []*config.TargetGroup)
-
-		go func(name string, prov TargetProvider) {
-			select {
-			case <-ctx.Done():
-			case initial, ok := <-updates:
-				// Handle the case that a target provider exits and closes the channel
-				// before the context is done.
-				if !ok {
-					break
-				}
-				// First set of all targets the provider knows.
-				for _, tgroup := range initial {
-					if tgroup == nil {
-						continue
-					}
-					targets, err := targetsFromGroup(tgroup, ts.config)
-					if err != nil {
-						log.With("target_group", tgroup).Errorf("Target update failed: %s", err)
-						continue
-					}
-					ts.tgroups[name+"/"+tgroup.Source] = targets
-				}
-			case <-time.After(5 * time.Second):
-				// Initial set didn't arrive. Act as if it was empty
-				// and wait for updates later on.
-			}
-
-			wg.Done()
-
-			// Start listening for further updates.
-			for {
-				select {
-				case <-ctx.Done():
-					return
-				case tgs, ok := <-updates:
-					// Handle the case that a target provider exits and closes the channel
-					// before the context is done.
-					if !ok {
-						return
-					}
-					for _, tg := range tgs {
-						if err := ts.update(name, tg); err != nil {
-							log.With("target_group", tg).Errorf("Target update failed: %s", err)
-						}
-					}
-				}
-			}
-		}(name, prov)
-
-		go prov.Run(ctx, updates)
-	}
-
-	// We wait for a full initial set of target groups before releasing the mutex
-	// to ensure the initial sync is complete and there are no races with subsequent updates.
-	wg.Wait()
-	// Just signal that there are initial sets to sync now. Actual syncing must only
-	// happen in the runScraping loop.
-	select {
-	case ts.syncCh <- struct{}{}:
-	default:
-	}
-}
-
-// update handles a target group update from a target provider identified by the name.
-func (ts *targetSet) update(name string, tgroup *config.TargetGroup) error {
-	if tgroup == nil {
-		return nil
-	}
-	targets, err := targetsFromGroup(tgroup, ts.config)
-	if err != nil {
-		return err
-	}
-
-	ts.mtx.Lock()
-	defer ts.mtx.Unlock()
-
-	ts.tgroups[name+"/"+tgroup.Source] = targets
-
-	select {
-	case ts.syncCh <- struct{}{}:
-	default:
-	}
-
-	return nil
-}
-
-// providersFromConfig returns all TargetProviders configured in cfg.
-func providersFromConfig(cfg *config.ScrapeConfig) map[string]TargetProvider {
-	providers := map[string]TargetProvider{}
-
-	app := func(mech string, i int, tp TargetProvider) {
-		providers[fmt.Sprintf("%s/%d", mech, i)] = tp
-	}
-
-	for i, c := range cfg.DNSSDConfigs {
-		app("dns", i, discovery.NewDNS(c))
-	}
-	for i, c := range cfg.FileSDConfigs {
-		app("file", i, discovery.NewFileDiscovery(c))
-	}
-	for i, c := range cfg.ConsulSDConfigs {
-		k, err := discovery.NewConsul(c)
-		if err != nil {
-			log.Errorf("Cannot create Consul discovery: %s", err)
-			continue
-		}
-		app("consul", i, k)
-	}
-	for i, c := range cfg.MarathonSDConfigs {
-		m, err := discovery.NewMarathon(c)
-		if err != nil {
-			log.Errorf("Cannot create Marathon discovery: %s", err)
-			continue
-		}
-		app("marathon", i, m)
-	}
-	for i, c := range cfg.KubernetesSDConfigs {
-		k, err := discovery.NewKubernetesDiscovery(c)
-		if err != nil {
-			log.Errorf("Cannot create Kubernetes discovery: %s", err)
-			continue
-		}
-		app("kubernetes", i, k)
-	}
-	for i, c := range cfg.ServersetSDConfigs {
-		app("serverset", i, discovery.NewServersetDiscovery(c))
-	}
-	for i, c := range cfg.NerveSDConfigs {
-		app("nerve", i, discovery.NewNerveDiscovery(c))
-	}
-	for i, c := range cfg.EC2SDConfigs {
-		app("ec2", i, discovery.NewEC2Discovery(c))
-	}
-	for i, c := range cfg.GCESDConfigs {
-		gced, err := discovery.NewGCEDiscovery(c)
-		if err != nil {
-			log.Errorf("Cannot initialize GCE discovery: %s", err)
-			continue
-		}
-		app("gce", i, gced)
-	}
-	for i, c := range cfg.AzureSDConfigs {
-		app("azure", i, discovery.NewAzureDiscovery(c))
-	}
-	for i, c := range cfg.TritonSDConfigs {
-		app("triton", i, discovery.NewTritonDiscovery(c))
-	}
-	if len(cfg.StaticConfigs) > 0 {
-		app("static", 0, NewStaticProvider(cfg.StaticConfigs))
-	}
-
-	return providers
-}
-
-// populateLabels builds a label set from the given label set and scrape configuration.
-// It returns a label set before relabeling was applied as the second return value.
-// Returns a nil label set if the target is dropped during relabeling.
-func populateLabels(lset model.LabelSet, cfg *config.ScrapeConfig) (res, orig model.LabelSet, err error) {
-	if _, ok := lset[model.AddressLabel]; !ok {
-		return nil, nil, fmt.Errorf("no address")
-	}
-	// Copy labels into the labelset for the target if they are not
-	// set already. Apply the labelsets in order of decreasing precedence.
-	scrapeLabels := model.LabelSet{
-		model.SchemeLabel:      model.LabelValue(cfg.Scheme),
-		model.MetricsPathLabel: model.LabelValue(cfg.MetricsPath),
-		model.JobLabel:         model.LabelValue(cfg.JobName),
-	}
-	for ln, lv := range scrapeLabels {
-		if _, ok := lset[ln]; !ok {
-			lset[ln] = lv
-		}
-	}
-	// Encode scrape query parameters as labels.
-	for k, v := range cfg.Params {
-		if len(v) > 0 {
-			lset[model.LabelName(model.ParamLabelPrefix+k)] = model.LabelValue(v[0])
-		}
-	}
-
-	preRelabelLabels := lset
-	lset = relabel.Process(lset, cfg.RelabelConfigs...)
-
-	// Check if the target was dropped.
-	if lset == nil {
-		return nil, nil, nil
-	}
-
-	// addPort checks whether we should add a default port to the address.
-	// If the address is not valid, we don't append a port either.
-	addPort := func(s string) bool {
-		// If we can split, a port exists and we don't have to add one.
-		if _, _, err := net.SplitHostPort(s); err == nil {
-			return false
-		}
-		// If adding a port makes it valid, the previous error
-		// was not due to an invalid address and we can append a port.
-		_, _, err := net.SplitHostPort(s + ":1234")
-		return err == nil
-	}
-	// If it's an address with no trailing port, infer it based on the used scheme.
-	if addr := string(lset[model.AddressLabel]); addPort(addr) {
-		// Addresses reaching this point are already wrapped in [] if necessary.
-		switch lset[model.SchemeLabel] {
-		case "http", "":
-			addr = addr + ":80"
-		case "https":
-			addr = addr + ":443"
-		default:
-			return nil, nil, fmt.Errorf("invalid scheme: %q", cfg.Scheme)
-		}
-		lset[model.AddressLabel] = model.LabelValue(addr)
-	}
-	if err := config.CheckTargetAddress(lset[model.AddressLabel]); err != nil {
-		return nil, nil, err
-	}
-
-	// Meta labels are deleted after relabelling. Other internal labels propagate to
-	// the target which decides whether they will be part of their label set.
-	for ln := range lset {
-		if strings.HasPrefix(string(ln), model.MetaLabelPrefix) {
-			delete(lset, ln)
-		}
-	}
-
-	// Default the instance label to the target address.
-	if _, ok := lset[model.InstanceLabel]; !ok {
-		lset[model.InstanceLabel] = lset[model.AddressLabel]
-	}
-	return lset, preRelabelLabels, nil
-}
-
-// targetsFromGroup builds targets based on the given TargetGroup and config.
-func targetsFromGroup(tg *config.TargetGroup, cfg *config.ScrapeConfig) ([]*Target, error) {
-	targets := make([]*Target, 0, len(tg.Targets))
-
-	for i, lset := range tg.Targets {
-		// Combine target labels with target group labels.
-		for ln, lv := range tg.Labels {
-			if _, ok := lset[ln]; !ok {
-				lset[ln] = lv
-			}
-		}
-		labels, origLabels, err := populateLabels(lset, cfg)
-		if err != nil {
-			return nil, fmt.Errorf("instance %d in group %s: %s", i, tg, err)
-		}
-		if labels != nil {
-			targets = append(targets, NewTarget(labels, origLabels, cfg.Params))
-		}
-	}
-	return targets, nil
-}
-
-// StaticProvider holds a list of target groups that never change.
-type StaticProvider struct {
-	TargetGroups []*config.TargetGroup
-}
-
-// NewStaticProvider returns a StaticProvider configured with the given
-// target groups.
-func NewStaticProvider(groups []*config.TargetGroup) *StaticProvider {
-	for i, tg := range groups {
-		tg.Source = fmt.Sprintf("%d", i)
-	}
-	return &StaticProvider{groups}
-}
-
-// Run implements the TargetProvider interface.
-func (sd *StaticProvider) Run(ctx context.Context, ch chan<- []*config.TargetGroup) {
-	// We still have to consider that the consumer exits right away in which case
-	// the context will be canceled.
-	select {
-	case ch <- sd.TargetGroups:
-	case <-ctx.Done():
-	}
-	close(ch)
-=======
->>>>>>> 7e369b93
 }